from typing import Optional

from gnomad.resources.resource_utils import (TableResource,
<<<<<<< HEAD
                                             DataException,
                                             VersionedTableResource,)
=======
                                             VersionedTableResource,
                                             DataException)
>>>>>>> 0fb874ac

from gnomad_qc.v3.resources.constants import CURRENT_RELEASE, RELEASES


def _annotations_root(version: str = CURRENT_RELEASE) -> str:
    """
    Get root path to the variant annotation files

    :param version: Version of annotation path to return
    :return: root path of the variant annotation files
    """
    return f"gs://gnomad/annotations/hail-0.2/ht/genomes_v{version}"


def get_info(split: bool = True) -> VersionedTableResource:
    """
    Gets the gnomAD v3 info TableResource

    :param version: Version of annotation path to return
    :param split: Whether to return the split or multi-allelic version of the resource
    :return: gnomAD v3 info VersionedTableResource
    """

    return VersionedTableResource(
        CURRENT_RELEASE,
        {
            release: TableResource(
                path="{}/gnomad_genomes_v{}_info{}.ht".format(
                    _annotations_root(release), release, ".split" if split else ""
                )
            )
            for release in RELEASES
        },
    )


def get_filters(
    model_id: str, split: bool = True, finalized: bool = False,
) -> VersionedTableResource:
    """
    Gets the specified VQSR filtering annotation resource.

    :param model_id: VQSR filtering model id
    :param split: Split or multi-allelic version of the filtering file
    :param finalized: Whether to return the raw VQSR table or the finalized VQSR table representing determined cutoffs
    :return: VQSR filtering annotation file
    """
    return VersionedTableResource(
        CURRENT_RELEASE,
        {
            release: TableResource(
                "{}/filtering/{}{}{}.ht".format(
                    _annotations_root(release),
                    model_id,
                    ".finalized" if finalized else "",
                    ".split" if split else "",
                )
            )
            for release in RELEASES
        },
    )


def info_vcf_path(version: str = CURRENT_RELEASE) -> str:
    """
    Path to sites VCF (input information for running VQSR)

    :param version: Version of annotation path to return
    :return: String for the path to the info VCF
    """
    return f"{_annotations_root(version)}/gnomad_genomes_v{version}_info.vcf.bgz"


last_END_position = VersionedTableResource(
    CURRENT_RELEASE,
    {
        release: TableResource(
            f"{_annotations_root(release)}/gnomad_genomes_v{release}_last_END_positions.ht"
        )
        for release in RELEASES
    },
)

freq = VersionedTableResource(
    CURRENT_RELEASE,
    {
        release: TableResource(
            f"{_annotations_root(release)}/gnomad_genomes_v{release}.frequencies.ht"
        )
        for release in RELEASES
    },
)

qual_hist = VersionedTableResource(
    CURRENT_RELEASE,
    {
        release: TableResource(
            f"{_annotations_root(release)}/gnomad_genomes_v{release}.qual_hists.ht"
        )
        for release in RELEASES
    },
)

vep = VersionedTableResource(
    CURRENT_RELEASE,
    {
        release: TableResource(
            f"{_annotations_root(release)}/gnomad_genomes_v{release}_vep.ht"
        )
        for release in RELEASES
    },
)

qc_ac = VersionedTableResource(
    CURRENT_RELEASE,
    {
        release: TableResource(f"{_annotations_root(release)}/gnomad_genomes_qc_ac.ht")
        for release in RELEASES
    },
)

fam_stats = VersionedTableResource(
    CURRENT_RELEASE,
    {
        release: TableResource(
            f"{_annotations_root(release)}/gnomad_genomes_qc_fam_stats.ht"
        )
        for release in RELEASES
    },
)

allele_data = VersionedTableResource(
    CURRENT_RELEASE,
    {
        release: TableResource(
            f"{_annotations_root(release)}/gnomad_genomes_qc_allele_data.ht"
        )
        for release in RELEASES
    },
)

<<<<<<< HEAD
analyst_annotations = VersionedTableResource(
    CURRENT_RELEASE,
    {
        release: TableResource(
            f"{_annotations_root(release)}/gnomad_genomes_v{release}_in_silico_predictors.ht"
        )
        for release in RELEASES
        if release != "3.0"
    },
)

=======
>>>>>>> 0fb874ac
def get_freq(version: str = CURRENT_RELEASE, subset: Optional[str] = None) -> VersionedTableResource:
    """
    :return:
    """
    if version == "3" and subset:
        raise DataException(
            f"Subsets of gnomAD v3 do not exist"
        )

    return VersionedTableResource(
        version,
        {
            release: TableResource(
                f"{_annotations_root(release)}/gnomad_genomes_v{release}.frequencies{'.' + subset if subset else ''}.ht"
            )
            for release in RELEASES
        }
<<<<<<< HEAD
    )
=======
    )
>>>>>>> 0fb874ac
<|MERGE_RESOLUTION|>--- conflicted
+++ resolved
@@ -1,13 +1,9 @@
 from typing import Optional
 
 from gnomad.resources.resource_utils import (TableResource,
-<<<<<<< HEAD
                                              DataException,
                                              VersionedTableResource,)
-=======
-                                             VersionedTableResource,
-                                             DataException)
->>>>>>> 0fb874ac
+
 
 from gnomad_qc.v3.resources.constants import CURRENT_RELEASE, RELEASES
 
@@ -149,7 +145,6 @@
     },
 )
 
-<<<<<<< HEAD
 analyst_annotations = VersionedTableResource(
     CURRENT_RELEASE,
     {
@@ -161,8 +156,6 @@
     },
 )
 
-=======
->>>>>>> 0fb874ac
 def get_freq(version: str = CURRENT_RELEASE, subset: Optional[str] = None) -> VersionedTableResource:
     """
     :return:
@@ -180,8 +173,4 @@
             )
             for release in RELEASES
         }
-<<<<<<< HEAD
-    )
-=======
-    )
->>>>>>> 0fb874ac
+    )