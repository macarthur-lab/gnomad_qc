--- conflicted
+++ resolved
@@ -24,15 +24,12 @@
     pop_max_expr,
     qual_hist_expr,
 )
-<<<<<<< HEAD
 from gnomad.utils.file_utils import file_exists
 from gnomad.utils.release import (
     make_faf_index_dict,
     make_freq_index_dict,
     set_female_y_metrics_to_na_expr,
 )
-=======
->>>>>>> 253d0a0a
 from gnomad.utils.slack import slack_notifications
 from gnomad.utils.vcf import index_globals
 
@@ -230,11 +227,7 @@
                 popmax=pop_max_expr(mt.freq, mt.freq_meta, POPS_TO_REMOVE_FOR_POPMAX),
             )
             mt = mt.annotate_globals(
-<<<<<<< HEAD
                 faf_meta=faf_meta, faf_index_dict=make_faf_index_dict(faf_meta, label_delimiter="-")
-=======
-                faf_meta=faf_meta, faf_index_dict=make_faf_index_dict(faf_meta)
->>>>>>> 253d0a0a
             )
             mt = mt.annotate_rows(
                 popmax=mt.popmax.annotate(
