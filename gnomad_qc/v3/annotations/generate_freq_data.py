<<<<<<< HEAD
from gnomad.utils.annotations import (
    annotate_freq,
    bi_allelic_site_inbreeding_expr,
    qual_hist_expr,
    pop_max_expr,
    faf_expr
)
from gnomad.utils.annotations import get_adj_expr
from gnomad.sample_qc.sex import adjusted_sex_ploidy_expr
from gnomad_qc.v3.resources import get_gnomad_v3_mt, meta, freq
=======
>>>>>>> 7afaae0c
import argparse
import logging

import hail as hl
from gnomad.sample_qc.sex import adjusted_sex_ploidy_expr
from gnomad.utils.annotations import (annotate_freq, faf_expr, get_adj_expr,
                                      pop_max_expr, qual_hist_expr)

from gnomad_qc.v3.resources.annotations import freq
from gnomad_qc.v3.resources.basics import get_gnomad_v3_mt
from gnomad_qc.v3.resources.meta import meta

logging.basicConfig(level=logging.INFO, format='%(asctime)s: %(message)s', datefmt='%m/%d/%Y %I:%M:%S %p')
logger = logging.getLogger("gnomAD_frequency_data")
logger.setLevel(logging.INFO)

POPS_TO_REMOVE_FOR_POPMAX = {'asj', 'fin', 'oth', 'ami'}


def main(args):
    hl.init(log='/frequency_data_generation.log', default_reference='GRCh38')

    logger.info("Reading sparse MT and metadata table...")
    mt = get_gnomad_v3_mt(key_by_locus_and_alleles=True)
    meta_ht = meta.ht().select('pop', 'sex', 'project_id', 'release', 'sample_filters')

    if args.test:
        logger.info("Filtering to chr20:1-1000000")
        mt = hl.filter_intervals(mt, [hl.parse_locus_interval('chr20:1-1000000')])

    mt = hl.experimental.sparse_split_multi(mt, filter_changed_loci=True)

    logger.info("Annotating sparse MT with metadata...")
    mt = mt.annotate_cols(meta=meta_ht[mt.s])
    mt = mt.filter_cols(mt.meta.release)
    samples = mt.count_cols()
    logger.info(f"Running frequency table prep and generation pipeline on {samples} samples")

    logger.info("Computing adj and sex adjusted genotypes.")
    mt = mt.annotate_entries(
        GT=adjusted_sex_ploidy_expr(mt.locus, mt.GT, mt.meta.sex),
        adj=get_adj_expr(mt.GT, mt.GQ, mt.DP, mt.AD)
    )

    logger.info("Densify-ing...")
    mt = hl.experimental.densify(mt)
    mt = mt.filter_rows(hl.len(mt.alleles) > 1)

    logger.info("Calculating InbreedingCoefficient...")
    # NOTE: This is not the ideal location to calculate this, but added here to avoid another densify
    mt = mt.annotate_rows(InbreedingCoeff=bi_allelic_site_inbreeding_expr(mt.GT))

    logger.info("Generating frequency data...")
    mt = annotate_freq(
        mt,
        sex_expr=mt.meta.sex,
        pop_expr=mt.meta.pop
    )

    # Select freq, FAF and popmax
    faf, faf_meta = faf_expr(mt.freq, mt.freq_meta, mt.locus, POPS_TO_REMOVE_FOR_POPMAX)
    mt = mt.select_rows(
        'InbreedingCoeff',
        'freq',
        faf=faf,
        popmax=pop_max_expr(mt.freq, mt.freq_meta, POPS_TO_REMOVE_FOR_POPMAX)
    )
    mt = mt.annotate_globals(faf_meta=faf_meta)

    # Annotate quality metrics histograms, as these also require densifying
    mt = mt.annotate_rows(
        **qual_hist_expr(mt.GT, mt.GQ, mt.DP, mt.AD)
    )

    logger.info("Writing out frequency data...")
    if args.test:
        mt.rows().write("gs://gnomad-tmp/gnomad_freq/chr20_1_1000000_freq.ht", overwrite=True)
    else:
        mt.rows().write(freq.path, overwrite=args.overwrite)


if __name__ == "__main__":
    parser = argparse.ArgumentParser()
    parser.add_argument('--test', help='Runs a test on chr20:1-1000000', action='store_true')
    parser.add_argument('--overwrite', help='Overwrites existing files', action='store_true')

    main(parser.parse_args())<|MERGE_RESOLUTION|>--- conflicted
+++ resolved
@@ -1,22 +1,9 @@
-<<<<<<< HEAD
-from gnomad.utils.annotations import (
-    annotate_freq,
-    bi_allelic_site_inbreeding_expr,
-    qual_hist_expr,
-    pop_max_expr,
-    faf_expr
-)
-from gnomad.utils.annotations import get_adj_expr
-from gnomad.sample_qc.sex import adjusted_sex_ploidy_expr
-from gnomad_qc.v3.resources import get_gnomad_v3_mt, meta, freq
-=======
->>>>>>> 7afaae0c
 import argparse
 import logging
 
 import hail as hl
 from gnomad.sample_qc.sex import adjusted_sex_ploidy_expr
-from gnomad.utils.annotations import (annotate_freq, faf_expr, get_adj_expr,
+from gnomad.utils.annotations import (annotate_freq, bi_allelic_site_inbreeding_expr, faf_expr, get_adj_expr,
                                       pop_max_expr, qual_hist_expr)
 
 from gnomad_qc.v3.resources.annotations import freq
